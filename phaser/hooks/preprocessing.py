--- conflicted
+++ resolved
@@ -87,16 +87,6 @@
                              f" before ({mask.size}) or after ({patterns.shape[0]}) filtering")
         # otherwise, we assume the mask has already been applied to the scan
 
-        if tilt.shape[0] == mask.size:
-<<<<<<< HEAD
-            tilt = tilt[mask]
-=======
-            tilt = tilt[~mask]
->>>>>>> cce283aa
-        elif tilt.shape[0] != patterns.shape[0]:
-            raise ValueError(f"# of tilt positions {tilt.shape[0]} doesn't match # of patterns"
-                             f" before ({mask.size}) or after ({patterns.shape[0]}) filtering")
-
     args['state'].scan = scan
     args['state'].tilt = tilt
     args['data'].patterns = patterns
