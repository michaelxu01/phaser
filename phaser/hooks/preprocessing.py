import logging
import math
import typing as t

import numpy
from numpy.typing import NDArray

from phaser.types import cast_length
from phaser.utils.num import get_array_module, cast_array_module, to_numpy, Sampling
from phaser.utils.misc import create_rng, create_sparse_groupings
from phaser.utils.image import affine_transform
from phaser.state import Patterns, ReconsState
from . import RawData, PostInitArgs, PoissonProps, ScaleProps, DropNanProps, CropDataProps

logger = logging.getLogger(__name__)


def crop_data(raw_data: RawData, props: CropDataProps) -> RawData:
    if raw_data['patterns'].ndim != 4:
        raise ValueError(f"'crop_data' expects a 4D array of patterns, got shape {raw_data['patterns'].shape} instead")

    (y_i, y_f, x_i, x_f) = props.crop
    logging.info(f"Cropping raw data to {0 if y_i is None else y_i}:{raw_data['patterns'].shape[0] if y_f is None else y_f},"
                 f" {0 if x_i is None else x_i}:{raw_data['patterns'].shape[1] if x_f is None else x_f}")
    raw_data['patterns'] = raw_data['patterns'][slice(y_i, y_f), slice(x_i, x_f)]

    if (scan_hook := raw_data.get('scan_hook', None)) is not None:
        if scan_hook['type'] == 'raster':
            raw_data['scan_hook'] = {
                **scan_hook,
                'shape': raw_data['patterns'].shape[:2],
            }

    return raw_data


def scale_patterns(raw_data: RawData, props: ScaleProps) -> RawData:
    raw_data['patterns'] *= props.scale
    return raw_data


def add_poisson_noise(raw_data: RawData, props: PoissonProps) -> RawData:
    xp = get_array_module(raw_data['patterns'])
    dtype = raw_data['patterns'].dtype

    if props.scale is not None:
        logger.info(f"Adding poisson noise to raw patterns, after scaling by {props.scale:.2e}")
        raw_data['patterns'] *= props.scale
    else:
        logger.info("Adding poisson noise to raw patterns")

    rng = create_rng(raw_data.get('seed', None), 'poisson_noise')

    # TODO do this in batches?
    patterns = rng.poisson(to_numpy(raw_data['patterns'])).astype(dtype)

    if props.gaussian is not None:
        patterns += rng.normal(scale=props.gaussian, size=patterns.shape)

    logger.info(f"Mean pattern intensity: {numpy.nanmean(numpy.nansum(patterns, axis=(-1, -2)))}")

    raw_data['patterns'] = xp.array(patterns)
    return raw_data


def drop_nan_patterns(args: PostInitArgs, props: DropNanProps) -> t.Tuple[Patterns, ReconsState]:
    xp = get_array_module(args['data'].patterns)

    # flatten scan, tilt, and patterns
    scan = args['state'].scan.reshape(-1, 2)
    tilt = None if args['state'].tilt is None else args['state'].tilt.reshape(-1, 2)
    patterns = args['data'].patterns.reshape(-1, *args['data'].patterns.shape[-2:])

    fraction_nan = xp.sum(xp.isnan(patterns), axis=(-1, -2)) / xp.prod(patterns.shape[-2:])

    mask = fraction_nan > props.threshold

    if (n := int(xp.sum(mask))):
        logger.info(f"Dropping {n}/{patterns.shape[0]} patterns which are at least {props.threshold:.1%} NaN values")
        patterns = patterns[~mask]

        if scan.shape[0] == mask.size:
            # apply mask to scan as well
            scan = scan[~mask]
        elif scan.shape[0] != patterns.shape[0]:
            raise ValueError(f"# of scan positions {scan.shape[0]} doesn't match # of patterns"
                             f" before ({mask.size}) or after ({patterns.shape[0]}) filtering")
        # otherwise, we assume the mask has already been applied to the scan

<<<<<<< HEAD
=======
        if tilt is not None:
            if tilt.shape[0] == mask.size:
                tilt = tilt[~mask]
            elif tilt.shape[0] != patterns.shape[0]:
                raise ValueError(f"# of tilt positions {tilt.shape[0]} doesn't match # of patterns"
                                f" before ({mask.size}) or after ({patterns.shape[0]}) filtering")

>>>>>>> 78d01026
    args['state'].scan = scan
    args['state'].tilt = tilt
    args['data'].patterns = patterns

    return (args['data'], args['state'])


def diffraction_align(args: PostInitArgs, props: t.Any = None) -> t.Tuple[Patterns, ReconsState]:
    patterns, state = args['data'], args['state']

    xp = cast_array_module(args['xp'])
    grouping = 128
    groups = create_sparse_groupings(patterns.patterns.shape[:-2], grouping)

    sum_pattern = xp.zeros(patterns.patterns.shape[-2:], dtype=patterns.patterns.dtype)

    for group in groups:
        pats = xp.array(patterns.patterns[tuple(group)]) * xp.array(patterns.pattern_mask)
        sum_pattern += t.cast(NDArray[numpy.floating], xp.nansum(pats, axis=tuple(range(pats.ndim - 2))))

    mean_pattern = sum_pattern / math.prod(patterns.patterns.shape[:-2])

    ky, kx = Sampling(
        cast_length(mean_pattern.shape, 2), extent=(1.0, 1.0)
    ).recip_grid(dtype=patterns.patterns.dtype, xp=xp)

    shift = xp.array([
        xp.nansum(ky * mean_pattern), xp.nansum(kx * mean_pattern)
    ]) / xp.nansum(mean_pattern)

    logging.info(f"Shifting diffraction patterns by ({shift[1]}, {shift[0]}) px")

    def bilinear_shift(arr: NDArray[numpy.floating]) -> NDArray[numpy.floating]:
        return to_numpy(xp.fft.ifftshift(affine_transform(
            xp.fft.fftshift(xp.array(arr), axes=(-2, -1)), [1., 1.], shift,
            output_shape=arr.shape[-2:], order=1
        ), axes=(-2, -1)))

    for group in groups:
        patterns.patterns[tuple(group)] = bilinear_shift(patterns.patterns[tuple(group)])

    # fftshift mask as well
    patterns.pattern_mask = bilinear_shift(patterns.pattern_mask)

    return (patterns, state)<|MERGE_RESOLUTION|>--- conflicted
+++ resolved
@@ -87,8 +87,6 @@
                              f" before ({mask.size}) or after ({patterns.shape[0]}) filtering")
         # otherwise, we assume the mask has already been applied to the scan
 
-<<<<<<< HEAD
-=======
         if tilt is not None:
             if tilt.shape[0] == mask.size:
                 tilt = tilt[~mask]
@@ -96,7 +94,6 @@
                 raise ValueError(f"# of tilt positions {tilt.shape[0]} doesn't match # of patterns"
                                 f" before ({mask.size}) or after ({patterns.shape[0]}) filtering")
 
->>>>>>> 78d01026
     args['state'].scan = scan
     args['state'].tilt = tilt
     args['data'].patterns = patterns
